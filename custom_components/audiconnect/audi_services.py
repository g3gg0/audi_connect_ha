from abc import abstractmethod, ABCMeta
import json
import uuid
import base64
import os
import math
import re
import logging
from time import strftime, gmtime
from datetime import timedelta, datetime

from .audi_models import (
    TripDataResponse,
    CurrentVehicleDataResponse,
    VehicleDataResponse,
    VehiclesResponse,
    Vehicle,
)
from .audi_api import AudiAPI
from .util import to_byte_array, get_attr
from .const import DOMAIN

from hashlib import sha256, sha512
import hmac
import asyncio

from urllib.parse import urlparse, parse_qs, urlencode

import requests
from bs4 import BeautifulSoup
from requests import RequestException

from typing import Dict


MAX_RESPONSE_ATTEMPTS = 10
REQUEST_STATUS_SLEEP = 10

SUCCEEDED = "succeeded"
FAILED = "failed"
REQUEST_SUCCESSFUL = "request_successful"
REQUEST_FAILED = "request_failed"

_LOGGER = logging.getLogger(__name__)


class BrowserLoginResponse:
    def __init__(self, response: requests.Response, url: str):
        self.response = response  # type: requests.Response
        self.url = url  # type : str

    def get_location(self) -> str:
        """
        Returns the location the previous request redirected to
        """
        location = self.response.headers["Location"]
        if location.startswith("/"):
            # Relative URL
            return BrowserLoginResponse.to_absolute(self.url, location)
        return location

    @classmethod
    def to_absolute(cls, absolute_url, relative_url) -> str:
        """
        Converts a relative url to an absolute url
        :param absolute_url: Absolute url used as baseline
        :param relative_url: Relative url (must start with /)
        :return: New absolute url
        """
        url_parts = urlparse(absolute_url)
        return url_parts.scheme + "://" + url_parts.netloc + relative_url


class AudiService:
    def __init__(self, api: AudiAPI, country: str, spin: str):
        self._api = api
        self._country = country
        self._language = None
        self._type = "Audi"
        self._spin = spin
        self._homeRegion = {}
        self._homeRegionSetter = {}
        self.mbbOAuthBaseURL = None
        self.mbboauthToken = None
        self.xclientId = None
        self._tokenEndpoint = ""
        self._bearer_token_json = None
        self._client_id = ""
        self._authorizationServerBaseURLLive = ""

        if self._country is None:
            self._country = "DE"

    def get_hidden_html_input_form_data(self, response, form_data: Dict[str, str]):
        # Now parse the html body and extract the target url, csrf token and other required parameters
        html = BeautifulSoup(response, "html.parser")
        form_tag = html.find("form")

        form_inputs = html.find_all("input", attrs={"type": "hidden"})
        for form_input in form_inputs:
            name = form_input.get("name")
            form_data[name] = form_input.get("value")

        return form_data

    def get_post_url(self, response, url):
        # Now parse the html body and extract the target url, csrf token and other required parameters
        html = BeautifulSoup(response, "html.parser")
        form_tag = html.find("form")

        # Extract the target url
        action = form_tag.get("action")
        if action.startswith("http"):
            # Absolute url
            username_post_url = action
        elif action.startswith("/"):
            # Relative to domain
            username_post_url = BrowserLoginResponse.to_absolute(url, action)
        else:
            raise RequestException("Unknown form action: " + action)
        return username_post_url

    async def login(self, user: str, password: str, persist_token: bool = True):
        await self.login_request(user, password)

    async def refresh_vehicle_data(self, vin: str):
        res = await self.request_current_vehicle_data(vin.upper())
        request_id = res.request_id

        checkUrl = "{homeRegion}/fs-car/bs/vsr/v1/{type}/{country}/vehicles/{vin}/requests/{requestId}/jobstatus".format(
            homeRegion=await self._get_home_region(vin.upper()),
            type=self._type,
            country=self._country,
            vin=vin.upper(),
            requestId=request_id,
        )

        await self.check_request_succeeded(
            checkUrl,
            "refresh vehicle data",
            REQUEST_SUCCESSFUL,
            REQUEST_FAILED,
            "requestStatusResponse.status",
        )

    async def request_current_vehicle_data(self, vin: str):
        self._api.use_token(self.vwToken)
        data = await self._api.post(
            "{homeRegion}/fs-car/bs/vsr/v1/{type}/{country}/vehicles/{vin}/requests".format(
                homeRegion=await self._get_home_region(vin.upper()),
                type=self._type, country=self._country, vin=vin.upper()
            )
        )
        return CurrentVehicleDataResponse(data)

    async def get_preheater(self, vin: str):
        self._api.use_token(self.vwToken)
        return await self._api.get(
            "{homeRegion}/fs-car/bs/rs/v1/{type}/{country}/vehicles/{vin}/status".format(
                homeRegion=await self._get_home_region(vin.upper()),
                type=self._type, country=self._country, vin=vin.upper()
            )
        )

    async def get_preheater(self, vin: str):
        self._api.use_token(self.vwToken)
        return await self._api.get(
            "{homeRegion}/fs-car/bs/rs/v1/{type}/{country}/vehicles/{vin}/status".format(
                homeRegion=await self._get_home_region(vin.upper()),
                type=self._type, country=self._country, vin=vin.upper()
            )
        )

    async def get_stored_vehicle_data(self, vin: str):
        JOBS2QUERY = {
            "access",
            "activeVentilation",
            "auxiliaryHeating",
            "batteryChargingCare",
            "batterySupport",
            "charging",
            "chargingProfiles",
            "chargingTimers",
            "climatisation",
            "climatisationTimers",
            "departureProfiles",
            "departureTimers",
            "fuelStatus",
            "honkAndFlash",
            "hybridCarAuxiliaryHeating",
            "lvBattery",
            "measurements",
            "oilLevel",
            "readiness",
            #"userCapabilities",
            "vehicleHealthInspection",
            "vehicleHealthWarnings",
            "vehicleLights",
        }
        self._api.use_token(self._bearer_token_json)
        data = await self._api.get(
<<<<<<< HEAD
            #"https://emea.bff.cariad.digital/vehicle/v1/vehicles/{vin}/selectivestatus?jobs=access,charging,fuelStatus,climatisation,measurements".format(
             "https://emea.bff.cariad.digital/vehicle/v1/vehicles/{vin}/selectivestatus?jobs=activeVentilation,auxiliaryHeating,batteryChargingCare,batterySupport,charging,chargingTimers,chargingProfiles,climatisation,climatisationTimers,departureProfiles,fuelStatus,honkAndFlash,hybridCarAuxiliaryHeating,userCapabilities,departureTimers,lvBattery,readiness,measurements,oilLevel,vehicleHealthInspection,access,vehicleLights,vehicleHealthWarnings".format(
             vin=vin.upper(),
            ))
      
        _LOGGER.debug(f"{DOMAIN} - DATA From your AUDI: " + str(data))
=======
            "https://emea.bff.cariad.digital/vehicle/v1/vehicles/{vin}/selectivestatus?jobs={jobs}".format(
                vin=vin.upper(),
                jobs=",".join(JOBS2QUERY)
            )
        )
>>>>>>> 219f3e03
        return VehicleDataResponse(data)

    async def get_charger(self, vin: str):
        self._api.use_token(self.vwToken)
        return await self._api.get(
            "{homeRegion}/fs-car/bs/batterycharge/v1/{type}/{country}/vehicles/{vin}/charger".format(
                homeRegion=await self._get_home_region(vin.upper()),
                type=self._type, country=self._country, vin=vin.upper()
            )
        )

    async def get_climater(self, vin: str):
        self._api.use_token(self.vwToken)
        return await self._api.get(
            "{homeRegion}/fs-car/bs/climatisation/v1/{type}/{country}/vehicles/{vin}/climater".format(
                homeRegion=await self._get_home_region(vin.upper()),
                type=self._type, country=self._country, vin=vin.upper()
            )
        )

    async def get_stored_position(self, vin: str):
        self._api.use_token(self._bearer_token_json);
        return await self._api.get(
            "https://emea.bff.cariad.digital/vehicle/v1/vehicles/{vin}/parkingposition".format(
                vin=vin.upper(),
            )
        )

    async def get_operations_list(self, vin: str):
        self._api.use_token(self.vwToken)
        return await self._api.get(
            "https://mal-1a.prd.ece.vwg-connect.com/api/rolesrights/operationlist/v3/vehicles/"
            + vin.upper()
        )

    async def get_timer(self, vin: str):
        self._api.use_token(self.vwToken)
        return await self._api.get(
            "{homeRegion}/fs-car/bs/departuretimer/v1/{type}/{country}/vehicles/{vin}/timer".format(
                homeRegion=await self._get_home_region(vin.upper()),
                type=self._type, country=self._country, vin=vin.upper()
            )
        )

    async def get_vehicles(self):
        self._api.use_token(self.vwToken)
        return await self._api.get(
            "https://msg.volkswagen.de/fs-car/usermanagement/users/v1/{type}/{country}/vehicles".format(
                type=self._type, country=self._country
            )
        )

    async def get_vehicle_information(self):
        headers = {
            "Accept": "application/json",
            "Accept-Charset": "utf-8",
            "X-App-Name": "myAudi",
            "X-App-Version": AudiAPI.HDR_XAPP_VERSION,
            "Accept-Language": "{l}-{c}".format(
                l=self._language, c=self._country.upper()
            ),
            "X-User-Country": self._country.upper(),
            "User-Agent": AudiAPI.HDR_USER_AGENT,
            "Authorization": "Bearer " + self.audiToken["access_token"],
            "Content-Type": "application/json; charset=utf-8",
        }
        req_data = {
            "query": "query vehicleList {\n userVehicles {\n vin\n mappingVin\n vehicle { core { modelYear\n }\n media { shortName\n longName }\n }\n csid\n commissionNumber\n type\n devicePlatform\n mbbConnect\n userRole {\n role\n }\n vehicle {\n classification {\n driveTrain\n }\n }\n nickname\n }\n}"
        }
        req_rsp, rep_rsptxt = await self._api.request(
            "POST",
            "https://app-api.my.aoa.audi.com/vgql/v1/graphql" if self._country.upper()=="US" else "https://app-api.live-my.audi.com/vgql/v1/graphql", # Starting in 2023, US users need to point at the aoa (Audi of America) URL.
            json.dumps(req_data),
            headers=headers,
            allow_redirects=False,
            rsp_wtxt=True,
        )
        vins = json.loads(rep_rsptxt)
        if "data" not in vins:
            raise Exception("Invalid json in get_vehicle_information")

        response = VehiclesResponse()
        response.parse(vins["data"])
        return response

    async def get_vehicle_data(self, vin: str):
        self._api.use_token(self.vwToken)
        data = await self._api.get(
            "{homeRegion}/fs-car/vehicleMgmt/vehicledata/v2/{type}/{country}/vehicles/{vin}/".format(
                homeRegion=await self._get_home_region(vin.upper()),
                type=self._type, country=self._country, vin=vin.upper()
            )
        )

    async def get_tripdata(self, vin: str, kind: str):
        self._api.use_token(self.vwToken)

        # read tripdata
        headers = {
            "Accept": "application/json",
            "Accept-Charset": "utf-8",
            "X-App-Name": "myAudi",
            "X-App-Version": AudiAPI.HDR_XAPP_VERSION,
            "X-Client-ID": self.xclientId,
            "User-Agent": AudiAPI.HDR_USER_AGENT,
            "Authorization": "Bearer " + self.vwToken["access_token"],
        }
        td_reqdata = {
            "type": "list",
            "from": "1970-01-01T00:00:00Z",
            # "from":(datetime.utcnow() - timedelta(days=365)).strftime("%Y-%m-%dT%H:%M:%SZ"),
            "to": (datetime.utcnow() + timedelta(minutes=90)).strftime("%Y-%m-%dT%H:%M:%SZ"),
        }
        data = await self._api.request(
            "GET",
            "{homeRegion}/api/bs/tripstatistics/v1/vehicles/{vin}/tripdata/{kind}".format(
                homeRegion=await self._get_home_region_setter(vin.upper()),
                vin=vin.upper(),
                kind=kind,
            ),
            None,
            params=td_reqdata,
            headers=headers,
        )
        td_sorted = sorted(
            data["tripDataList"]["tripData"],
            key=lambda k: k["overallMileage"],
            reverse=True,
        )

        td_current = td_sorted[0]
        # FIX, TR/2023-03-25: Assign just in case td_sorted contains only one item
        td_reset_trip = td_sorted[0]

        for trip in td_sorted:
            if (td_current["startMileage"] - trip["startMileage"]) > 2:
                td_reset_trip = trip
                break
            else:
                td_current["tripID"] = trip["tripID"]
                td_current["startMileage"] = trip["startMileage"]

        return TripDataResponse(td_current), TripDataResponse(td_reset_trip)

    async def _fill_home_region(self, vin: str):
        self._homeRegion[vin] = "https://msg.volkswagen.de"
        self._homeRegionSetter[vin] = "https://mal-1a.prd.ece.vwg-connect.com"

        try:
            self._api.use_token(self.vwToken)
            res = await self._api.get("https://mal-1a.prd.ece.vwg-connect.com/api/cs/vds/v1/vehicles/{vin}/homeRegion".format(vin=vin))
            if res != None and res.get("homeRegion") != None and res["homeRegion"].get("baseUri") != None and res["homeRegion"]["baseUri"].get("content") != None:
                uri = res["homeRegion"]["baseUri"]["content"]
                if uri != "https://mal-1a.prd.ece.vwg-connect.com/api":
                    self._homeRegionSetter[vin] = uri.split("/api")[0]
                    self._homeRegion[vin] = self._homeRegionSetter[vin].replace("mal-", "fal-")
        except Exception:
            pass

    async def _get_home_region(self, vin: str):
        if self._homeRegion.get(vin) != None:
            return self._homeRegion[vin]

        await self._fill_home_region(vin)

        return self._homeRegion[vin]

    async def _get_home_region_setter(self, vin: str):
        if self._homeRegionSetter.get(vin) != None:
            return self._homeRegionSetter[vin]

        await self._fill_home_region(vin)

        return self._homeRegionSetter[vin]

    async def _get_security_token(self, vin: str, action: str):
        # Challenge
        headers = {
            "User-Agent": "okhttp/3.7.0",
            "X-App-Version": "3.14.0",
            "X-App-Name": "myAudi",
            "Accept": "application/json",
            "Authorization": "Bearer " + self.vwToken.get("access_token"),
        }

        body = await self._api.request(
            "GET",
            "{homeRegionSetter}/api/rolesrights/authorization/v2/vehicles/".format(homeRegionSetter=await self._get_home_region_setter(vin.upper()))
            + vin.upper()
            + "/services/"
            + action
            + "/security-pin-auth-requested",
            headers=headers,
            data=None,
        )
        secToken = body["securityPinAuthInfo"]["securityToken"]
        challenge = body["securityPinAuthInfo"]["securityPinTransmission"]["challenge"]

        # Response
        securityPinHash = self._generate_security_pin_hash(challenge)
        data = {
            "securityPinAuthentication": {
                "securityPin": {
                    "challenge": challenge,
                    "securityPinHash": securityPinHash,
                },
                "securityToken": secToken,
            }
        }

        headers = {
            "User-Agent": "okhttp/3.7.0",
            "Content-Type": "application/json",
            "X-App-Version": "3.14.0",
            "X-App-Name": "myAudi",
            "Accept": "application/json",
            "Authorization": "Bearer " + self.vwToken.get("access_token"),
        }

        body = await self._api.request(
            "POST",
            "{homeRegionSetter}/api/rolesrights/authorization/v2/security-pin-auth-completed".format(homeRegionSetter=await self._get_home_region_setter(vin.upper())),
            headers=headers,
            data=json.dumps(data),
        )
        return body["securityToken"]

    def _get_vehicle_action_header(self, content_type: str, security_token: str):
        headers = {
            "User-Agent": "okhttp/3.7.0",
            "Host": "msg.volkswagen.de",
            "X-App-Version": "3.14.0",
            "X-App-Name": "myAudi",
            "Authorization": "Bearer " + self.vwToken.get("access_token"),
            "Accept-charset": "UTF-8",
            "Content-Type": content_type,
            "Accept": "application/json, application/vnd.vwg.mbb.ChargerAction_v1_0_0+xml,application/vnd.volkswagenag.com-error-v1+xml,application/vnd.vwg.mbb.genericError_v1_0_2+xml, application/vnd.vwg.mbb.RemoteStandheizung_v2_0_0+xml, application/vnd.vwg.mbb.genericError_v1_0_2+xml,application/vnd.vwg.mbb.RemoteLockUnlock_v1_0_0+xml,*/*",
        }

        if security_token != None:
            headers["x-mbbSecToken"] = security_token

        return headers

    async def set_vehicle_lock(self, vin: str, lock: bool):
        security_token = await self._get_security_token(
            vin, "rlu_v1/operations/" + ("LOCK" if lock else "UNLOCK")
        )
        data = '<?xml version="1.0" encoding= "UTF-8" ?><rluAction xmlns="http://audi.de/connect/rlu"><action>{action}</action></rluAction>'.format(
            action="lock" if lock else "unlock"
        )
        headers = self._get_vehicle_action_header(
            "application/vnd.vwg.mbb.RemoteLockUnlock_v1_0_0+xml", security_token
        )
        res = await self._api.request(
            "POST",
            "{homeRegion}/fs-car/bs/rlu/v1/{type}/{country}/vehicles/{vin}/actions".format(
                homeRegion=await self._get_home_region(vin.upper()),
                type=self._type, country=self._country, vin=vin.upper()
            ),
            headers=headers,
            data=data,
        )

        checkUrl = "{homeRegion}/fs-car/bs/rlu/v1/{type}/{country}/vehicles/{vin}/requests/{requestId}/status".format(
            homeRegion=await self._get_home_region(vin.upper()),
            type=self._type,
            country=self._country,
            vin=vin.upper(),
            requestId=res["rluActionResponse"]["requestId"],
        )

        await self.check_request_succeeded(
            checkUrl,
            "lock vehicle" if lock else "unlock vehicle",
            REQUEST_SUCCESSFUL,
            REQUEST_FAILED,
            "requestStatusResponse.status",
        )

    async def set_battery_charger(self, vin: str, start: bool, timer: bool):
        if start and timer:
            data = '{ "action": { "type": "selectChargingMode", "settings": { "chargeModeSelection": { "value": "timerBasedCharging" } } }}'
        elif start:
            data = '{ "action": { "type": "start" }}'
        else:
            data = '{ "action": { "type": "stop" }}'

        headers = self._get_vehicle_action_header(
            "application/json", None
        )
        res = await self._api.request(
            "POST",
            "{homeRegion}/fs-car/bs/batterycharge/v1/{type}/{country}/vehicles/{vin}/charger/actions".format(
                homeRegion=await self._get_home_region(vin.upper()),
                type=self._type, country=self._country, vin=vin.upper()
            ),
            headers=headers,
            data=data,
        )

        checkUrl = "{homeRegion}/fs-car/bs/batterycharge/v1/{type}/{country}/vehicles/{vin}/charger/actions/{actionid}".format(
            homeRegion=await self._get_home_region(vin.upper()),
            type=self._type,
            country=self._country,
            vin=vin.upper(),
            actionid=res["action"]["actionId"],
        )

        await self.check_request_succeeded(
            checkUrl,
            "start charger" if start else "stop charger",
            SUCCEEDED,
            FAILED,
            "action.actionState",
        )

    async def set_climatisation(self, vin: str, start: bool):
        if start:
            data = '{"action":{"type": "startClimatisation","settings": {"targetTemperature": 2940,"climatisationWithoutHVpower": true,"heaterSource": "electric","climaterElementSettings": {"isClimatisationAtUnlock": false, "isMirrorHeatingEnabled": true,}}}}'
        else:
            data = '{"action":{"type": "stopClimatisation"}}'

        headers = self._get_vehicle_action_header(
            'application/json', None
        )
        res = await self._api.request(
            "POST",
            "{homeRegion}/fs-car/bs/climatisation/v1/{type}/{country}/vehicles/{vin}/climater/actions".format(
                homeRegion=await self._get_home_region(vin.upper()),
                type=self._type, country=self._country, vin=vin.upper()
            ),
            headers=headers,
            data=data,
        )

        checkUrl = "{homeRegion}/fs-car/bs/climatisation/v1/{type}/{country}/vehicles/{vin}/climater/actions/{actionid}".format(
            homeRegion=await self._get_home_region(vin.upper()),
            type=self._type,
            country=self._country,
            vin=vin.upper(),
            actionid=res["action"]["actionId"],
        )

        await self.check_request_succeeded(
            checkUrl,
            "start climatisation" if start else "stop climatisation",
            SUCCEEDED,
            FAILED,
            "action.actionState",
        )

    async def set_window_heating(self, vin: str, start: bool):
        data = '<?xml version="1.0" encoding= "UTF-8" ?><action><type>{action}</type></action>'.format(
            action="startWindowHeating" if start else "stopWindowHeating"
        )

        headers = self._get_vehicle_action_header(
            "application/vnd.vwg.mbb.ClimaterAction_v1_0_0+xml", None
        )
        res = await self._api.request(
            "POST",
            "{homeRegion}/fs-car/bs/climatisation/v1/{type}/{country}/vehicles/{vin}/climater/actions".format(
                homeRegion=await self._get_home_region(vin.upper()),
                type=self._type, country=self._country, vin=vin.upper()
            ),
            headers=headers,
            data=data,
        )

        checkUrl = "{homeRegion}/fs-car/bs/climatisation/v1/{type}/{country}/vehicles/{vin}/climater/actions/{actionid}".format(
            homeRegion=await self._get_home_region(vin.upper()),
            type=self._type,
            country=self._country,
            vin=vin.upper(),
            actionid=res["action"]["actionId"],
        )

        await self.check_request_succeeded(
            checkUrl,
            "start window heating" if start else "stop window heating",
            SUCCEEDED,
            FAILED,
            "action.actionState",
        )

    async def set_pre_heater(self, vin: str, activate: bool):
        security_token = await self._get_security_token(
            vin, "rheating_v1/operations/P_QSACT"
        )

        data = '<?xml version="1.0" encoding= "UTF-8" ?>{input}'.format(
            input='<performAction xmlns="http://audi.de/connect/rs"><quickstart><active>true</active></quickstart></performAction>'
            if activate
            else '<performAction xmlns="http://audi.de/connect/rs"><quickstop><active>false</active></quickstop></performAction>'
        )

        headers = self._get_vehicle_action_header(
            "application/vnd.vwg.mbb.RemoteStandheizung_v2_0_0+xml", security_token
        )
        await self._api.request(
            "POST",
            "{homeRegion}/fs-car/bs/rs/v1/{type}/{country}/vehicles/{vin}/action".format(
                homeRegion=await self._get_home_region(vin.upper()),
                type=self._type, country=self._country, vin=vin.upper()
            ),
            headers=headers,
            data=data,
        )

    async def check_request_succeeded(
        self, url: str, action: str, successCode: str, failedCode: str, path: str
    ):

        for _ in range(MAX_RESPONSE_ATTEMPTS):
            await asyncio.sleep(REQUEST_STATUS_SLEEP)

            self._api.use_token(self.vwToken)
            res = await self._api.get(url)

            status = get_attr(res, path)

            if status is None or (failedCode is not None and status == failedCode):
                raise Exception(
                    "Cannot {action}, return code '{code}'".format(
                        action=action, code=status
                    )
                )

            if status == successCode:
                return

        raise Exception("Cannot {action}, operation timed out".format(action=action))

    # TR/2022-12-20: New secrect for X_QMAuth
    def _calculate_X_QMAuth(self):
        # Calcualte X-QMAuth value
        gmtime_100sec = int(
            (datetime.utcnow() - datetime(1970, 1, 1)).total_seconds() / 100
        )
        xqmauth_secret = bytes([26,256-74,256-103,37,256-84,23,256-102,256-86,78,256-125,256-85,256-26,113,256-87,71,109,23,100,24,256-72,91,256-41,6,256-15,67,108,256-95,91,256-26,71,256-104,256-100])
        xqmauth_val = hmac.new(
            xqmauth_secret,
            str(gmtime_100sec).encode("ascii", "ignore"),
            digestmod="sha256",
        ).hexdigest()

        #v1:01da27b0:fbdb6e4ba3109bc68040cb83f380796f4d3bb178a626c4cc7e166815b806e4b5
        return "v1:01da27b0:" + xqmauth_val

    # TR/2021-12-01: Refresh token before it expires
    # returns True when refresh was required and succesful, otherwise False
    async def refresh_token_if_necessary(self, elapsed_sec: int) -> bool:
        if self.mbboauthToken is None:
            return False
        if "refresh_token" not in self.mbboauthToken:
            return False
        if "expires_in" not in self.mbboauthToken:
            return False

        if (elapsed_sec + 5 * 60) < self.mbboauthToken["expires_in"]:
            # refresh not needed now
            return False

        try:
            headers = {
                "Accept": "application/json",
                "Accept-Charset": "utf-8",
                "User-Agent": AudiAPI.HDR_USER_AGENT,
                "Content-Type": "application/x-www-form-urlencoded",
                "X-Client-ID": self.xclientId,
            }
            mbboauth_refresh_data = {
                "grant_type": "refresh_token",
                "token": self.mbboauthToken["refresh_token"],
                "scope": "sc2:fal",
                # "vin": vin,  << App uses a dedicated VIN here, but it works without, don't know
            }
            encoded_mbboauth_refresh_data = urlencode(mbboauth_refresh_data, encoding="utf-8").replace("+", "%20")
            mbboauth_refresh_rsp, mbboauth_refresh_rsptxt = await self._api.request(
                "POST",
                self.mbbOAuthBaseURL + "/mobile/oauth2/v1/token",
                encoded_mbboauth_refresh_data,
                headers=headers,
                allow_redirects=False,
                rsp_wtxt=True,
            )

            # this code is the old "vwToken"
            self.vwToken = json.loads(mbboauth_refresh_rsptxt)

            # TR/2022-02-10: If a new refresh_token is provided, save it for further refreshes
            if "refresh_token" in self.vwToken:
                self.mbboauthToken["refresh_token"] = self.vwToken["refresh_token"]

            # hdr
            headers = {
               "Accept": "application/json",
               "Accept-Charset": "utf-8",
               "X-QMAuth": self._calculate_X_QMAuth(),
               "User-Agent": AudiAPI.HDR_USER_AGENT,
               "Content-Type": "application/x-www-form-urlencoded",
            }
            # IDK token request data
            tokenreq_data = {
               "client_id": self._client_id,
               "grant_type": "refresh_token",
               "refresh_token": self._bearer_token_json.get("refresh_token"),
               "response_type": "token id_token",
            }
            # IDK token request
            encoded_tokenreq_data = urlencode(tokenreq_data, encoding="utf-8").replace("+","%20")
            bearer_token_rsp, bearer_token_rsptxt = await self._api.request(
               "POST",
               self._tokenEndpoint,
               encoded_tokenreq_data,
               headers=headers,
               allow_redirects=False,
               rsp_wtxt=True,
            )
            self._bearer_token_json = json.loads(bearer_token_rsptxt)

            # AZS token
            headers = {
               "Accept": "application/json",
               "Accept-Charset": "utf-8",
               "X-App-Version": AudiAPI.HDR_XAPP_VERSION,
               "X-App-Name": "myAudi",
               "User-Agent": AudiAPI.HDR_USER_AGENT,
               "Content-Type": "application/json; charset=utf-8",
            }
            asz_req_data = {
               "token": self._bearer_token_json["access_token"],
               "grant_type": "id_token",
               "stage": "live",
               "config": "myaudi",
            }
            azs_token_rsp, azs_token_rsptxt = await self._api.request(
               "POST",
               self._authorizationServerBaseURLLive + "/token",
               json.dumps(asz_req_data),
               headers=headers,
               allow_redirects=False,
               rsp_wtxt=True,
            )
            azs_token_json = json.loads(azs_token_rsptxt)
            self.audiToken = azs_token_json

            return True

        except Exception as exception:
            _LOGGER.error("Refresh token failed: " + str(exception))
            return False

    # TR/2021-12-01 updated to match behaviour of Android myAudi 4.5.0
    async def login_request(self, user: str, password: str):
        self._api.use_token(None)
        self._api.set_xclient_id(None)
        self.xclientId = None

        # get markets
        markets_json = await self._api.request(
            "GET",
            "https://content.app.my.audi.com/service/mobileapp/configurations/markets",
            None,
        )
        if (
            self._country.upper()
            not in markets_json["countries"]["countrySpecifications"]
        ):
            raise Exception("Country not found")
        self._language = markets_json["countries"]["countrySpecifications"][
            self._country.upper()
        ]["defaultLanguage"]

        # Dynamic configuration URLs
        marketcfg_url = "https://content.app.my.audi.com/service/mobileapp/configurations/market/{c}/{l}?v=4.23.1".format(
            c=self._country, l=self._language
        )
        openidcfg_url = "https://{0}.bff.cariad.digital/login/v1/idk/openid-configuration".format(
           "na" if self._country.upper() == "US" else "emea")

        # get market config
        marketcfg_json = await self._api.request("GET", marketcfg_url, None)

        # use dynamic config from marketcfg
        self._client_id = "09b6cbec-cd19-4589-82fd-363dfa8c24da@apps_vw-dilab_com"
        if "idkClientIDAndroidLive" in marketcfg_json:
            self._client_id = marketcfg_json["idkClientIDAndroidLive"]

        self._authorizationServerBaseURLLive = "https://emea.bff.cariad.digital/login/v1/audi"
        if "authorizationServerBaseURLLive" in marketcfg_json:
            self._authorizationServerBaseURLLive = marketcfg_json[
                "myAudiAuthorizationServerProxyServiceURLProduction"
            ]
        self.mbbOAuthBaseURL = "https://mbboauth-1d.prd.ece.vwg-connect.com/mbbcoauth"
        if "mbbOAuthBaseURLLive" in marketcfg_json:
            self.mbbOAuthBaseURL = marketcfg_json["mbbOAuthBaseURLLive"]

        # get openId config
        openidcfg_json = await self._api.request("GET", openidcfg_url, None)

        # use dynamic config from openId config
        authorization_endpoint = "https://identity.vwgroup.io/oidc/v1/authorize"
        if "authorization_endpoint" in openidcfg_json:
            authorization_endpoint = openidcfg_json["authorization_endpoint"]
        self._tokenEndpoint = "https://emea.bff.cariad.digital/login/v1/idk/token"
        if "token_endpoint" in openidcfg_json:
            self._tokenEndpoint = openidcfg_json["token_endpoint"]
        revocation_endpoint = (
            "https://emea.bff.cariad.digital/login/v1/idk/revoke"
        )
        if "revocation_endpoint" in openidcfg_json:
            revocation_endpoint = openidcfg_json["revocation_endpoint"]

        # generate code_challenge
        code_verifier = str(base64.urlsafe_b64encode(os.urandom(32)), "utf-8").strip(
            "="
        )
        code_challenge = str(
            base64.urlsafe_b64encode(
                sha256(code_verifier.encode("ascii", "ignore")).digest()
            ),
            "utf-8",
        ).strip("=")
        code_challenge_method = "S256"

        #
        state = str(uuid.uuid4())
        nonce = str(uuid.uuid4())

        # login page
        headers = {
            "Accept": "application/json",
            "Accept-Charset": "utf-8",
            "X-App-Version": AudiAPI.HDR_XAPP_VERSION,
            "X-App-Name": "myAudi",
            "User-Agent": AudiAPI.HDR_USER_AGENT,
        }
        idk_data = {
            "response_type": "code",
            "client_id": self._client_id,
            "redirect_uri": "myaudi:///",
            "scope": "address profile badge birthdate birthplace nationalIdentifier nationality profession email vin phone nickname name picture mbb gallery openid",
            "state": state,
            "nonce": nonce,
            "prompt": "login",
            "code_challenge": code_challenge,
            "code_challenge_method": code_challenge_method,
            "ui_locales": "de-de de",
        }
        idk_rsp, idk_rsptxt = await self._api.request(
            "GET",
            authorization_endpoint,
            None,
            headers=headers,
            params=idk_data,
            rsp_wtxt=True,
        )

        # form_data with email
        submit_data = self.get_hidden_html_input_form_data(idk_rsptxt, {"email": user})
        submit_url = self.get_post_url(idk_rsptxt, authorization_endpoint)
        # send email
        email_rsp, email_rsptxt = await self._api.request(
            "POST",
            submit_url,
            submit_data,
            headers=headers,
            cookies=idk_rsp.cookies,
            allow_redirects=True,
            rsp_wtxt=True,
        )

        # form_data with password
        # 2022-01-29: new HTML response uses a js two build the html form data + button.
        #             Therefore it's not possible to extract hmac and other form data.
        #             --> extract hmac from embedded js snippet.
        regex_res = re.findall('"hmac"\\s*:\\s*"[0-9a-fA-F]+"', email_rsptxt)
        if regex_res:
           submit_url = submit_url.replace("identifier", "authenticate")
           submit_data["hmac"] = regex_res[0].split(":")[1].strip('"')
           submit_data["password"] = password
        else:
           submit_data = self.get_hidden_html_input_form_data(email_rsptxt, {"password": password})
           submit_url = self.get_post_url(email_rsptxt, submit_url)

        # send password
        pw_rsp, pw_rsptxt = await self._api.request(
            "POST",
            submit_url,
            submit_data,
            headers=headers,
            cookies=idk_rsp.cookies,
            allow_redirects=False,
            rsp_wtxt=True,
        )

        # forward1 after pwd
        fwd1_rsp, fwd1_rsptxt = await self._api.request(
            "GET",
            pw_rsp.headers["Location"],
            None,
            headers=headers,
            cookies=idk_rsp.cookies,
            allow_redirects=False,
            rsp_wtxt=True,
        )
        # forward2 after pwd
        fwd2_rsp, fwd2_rsptxt = await self._api.request(
            "GET",
            fwd1_rsp.headers["Location"],
            None,
            headers=headers,
            cookies=idk_rsp.cookies,
            allow_redirects=False,
            rsp_wtxt=True,
        )
        # get tokens
        codeauth_rsp, codeauth_rsptxt = await self._api.request(
            "GET",
            fwd2_rsp.headers["Location"],
            None,
            headers=headers,
            cookies=fwd2_rsp.cookies,
            allow_redirects=False,
            rsp_wtxt=True,
        )
        authcode_parsed = urlparse(
            codeauth_rsp.headers["Location"][len("myaudi:///?") :]
        )
        authcode_strings = parse_qs(authcode_parsed.path)

        # hdr
        headers = {
            "Accept": "application/json",
            "Accept-Charset": "utf-8",
            "X-QMAuth": self._calculate_X_QMAuth(),
            "User-Agent": AudiAPI.HDR_USER_AGENT,
            "Content-Type": "application/x-www-form-urlencoded",
        }
        # IDK token request data
        tokenreq_data = {
            "client_id": self._client_id,
            "grant_type": "authorization_code",
            "code": authcode_strings["code"][0],
            "redirect_uri": "myaudi:///",
            "response_type": "token id_token",
            "code_verifier": code_verifier,
        }
        # IDK token request
        encoded_tokenreq_data = urlencode(tokenreq_data, encoding="utf-8").replace("+","%20")
        bearer_token_rsp, bearer_token_rsptxt = await self._api.request(
            "POST",
            self._tokenEndpoint,
            encoded_tokenreq_data,
            headers=headers,
            allow_redirects=False,
            rsp_wtxt=True,
        )
        self._bearer_token_json = json.loads(bearer_token_rsptxt)

        # AZS token
        headers = {
            "Accept": "application/json",
            "Accept-Charset": "utf-8",
            "X-App-Version": AudiAPI.HDR_XAPP_VERSION,
            "X-App-Name": "myAudi",
            "User-Agent": AudiAPI.HDR_USER_AGENT,
            "Content-Type": "application/json; charset=utf-8",
        }
        asz_req_data = {
            "token": self._bearer_token_json["access_token"],
            "grant_type": "id_token",
            "stage": "live",
            "config": "myaudi",
        }
        azs_token_rsp, azs_token_rsptxt = await self._api.request(
            "POST",
            self._authorizationServerBaseURLLive + "/token",
            json.dumps(asz_req_data),
            headers=headers,
            allow_redirects=False,
            rsp_wtxt=True,
        )
        azs_token_json = json.loads(azs_token_rsptxt)
        self.audiToken = azs_token_json

        # mbboauth client register
        headers = {
            "Accept": "application/json",
            "Accept-Charset": "utf-8",
            "User-Agent": AudiAPI.HDR_USER_AGENT,
            "Content-Type": "application/json; charset=utf-8",
        }
        mbboauth_reg_data = {
            "client_name": "SM-A405FN",
            "platform": "google",
            "client_brand": "Audi",
            "appName": "myAudi",
            "appVersion": AudiAPI.HDR_XAPP_VERSION,
            "appId": "de.myaudi.mobile.assistant",
        }
        mbboauth_client_reg_rsp, mbboauth_client_reg_rsptxt = await self._api.request(
            "POST",
            self.mbbOAuthBaseURL + "/mobile/register/v1",
            json.dumps(mbboauth_reg_data),
            headers=headers,
            allow_redirects=False,
            rsp_wtxt=True,
        )
        mbboauth_client_reg_json = json.loads(mbboauth_client_reg_rsptxt)
        self.xclientId = mbboauth_client_reg_json["client_id"]
        self._api.set_xclient_id(self.xclientId)

        # mbboauth auth
        headers = {
            "Accept": "application/json",
            "Accept-Charset": "utf-8",
            "User-Agent": AudiAPI.HDR_USER_AGENT,
            "Content-Type": "application/x-www-form-urlencoded",
            "X-Client-ID": self.xclientId,
        }
        mbboauth_auth_data = {
            "grant_type": "id_token",
            "token": self._bearer_token_json["id_token"],
            "scope": "sc2:fal",
        }
        encoded_mbboauth_auth_data = urlencode(mbboauth_auth_data, encoding="utf-8").replace("+","%20")
        mbboauth_auth_rsp, mbboauth_auth_rsptxt = await self._api.request(
            "POST",
            self.mbbOAuthBaseURL + "/mobile/oauth2/v1/token",
            encoded_mbboauth_auth_data,
            headers=headers,
            allow_redirects=False,
            rsp_wtxt=True,
        )
        mbboauth_auth_json = json.loads(mbboauth_auth_rsptxt)
        # store token and expiration time
        self.mbboauthToken = mbboauth_auth_json

        # mbboauth refresh (app immediately refreshes the token)
        headers = {
            "Accept": "application/json",
            "Accept-Charset": "utf-8",
            "User-Agent": AudiAPI.HDR_USER_AGENT,
            "Content-Type": "application/x-www-form-urlencoded",
            "X-Client-ID": self.xclientId,
        }
        mbboauth_refresh_data = {
            "grant_type": "refresh_token",
            "token": mbboauth_auth_json["refresh_token"],
            "scope": "sc2:fal",
            # "vin": vin,  << App uses a dedicated VIN here, but it works without, don't know
        }
        encoded_mbboauth_refresh_data = urlencode(mbboauth_refresh_data, encoding="utf-8").replace("+","%20")
        mbboauth_refresh_rsp, mbboauth_refresh_rsptxt = await self._api.request(
            "POST",
            self.mbbOAuthBaseURL + "/mobile/oauth2/v1/token",
            encoded_mbboauth_refresh_data,
            headers=headers,
            allow_redirects=False,
            cookies=mbboauth_client_reg_rsp.cookies,
            rsp_wtxt=True,
        )
        # this code is the old "vwToken"
        self.vwToken = json.loads(mbboauth_refresh_rsptxt)

    def _generate_security_pin_hash(self, challenge):
        pin = to_byte_array(self._spin)
        byteChallenge = to_byte_array(challenge)
        b = bytes(pin + byteChallenge)
        return sha512(b).hexdigest().upper()

    async def _emulate_browser(
        self, reply: BrowserLoginResponse, form_data: Dict[str, str]
    ) -> BrowserLoginResponse:
        # The reply redirects to the login page
        login_location = reply.get_location()
        page_reply = await self._api.get(login_location, raw_contents=True)

        # Now parse the html body and extract the target url, csrf token and other required parameters
        html = BeautifulSoup(page_reply, "html.parser")
        form_tag = html.find("form")

        form_inputs = html.find_all("input", attrs={"type": "hidden"})
        for form_input in form_inputs:
            name = form_input.get("name")
            form_data[name] = form_input.get("value")

        # Extract the target url
        action = form_tag.get("action")
        if action.startswith("http"):
            # Absolute url
            username_post_url = action
        elif action.startswith("/"):
            # Relative to domain
            username_post_url = BrowserLoginResponse.to_absolute(login_location, action)
        else:
            raise RequestException("Unknown form action: " + action)

        headers = {"referer": login_location}
        reply = await self._api.post(
            username_post_url,
            form_data,
            headers=headers,
            use_json=False,
            raw_reply=True,
            allow_redirects=False,
        )
        return BrowserLoginResponse(reply, username_post_url)<|MERGE_RESOLUTION|>--- conflicted
+++ resolved
@@ -199,20 +199,12 @@
         }
         self._api.use_token(self._bearer_token_json)
         data = await self._api.get(
-<<<<<<< HEAD
-            #"https://emea.bff.cariad.digital/vehicle/v1/vehicles/{vin}/selectivestatus?jobs=access,charging,fuelStatus,climatisation,measurements".format(
-             "https://emea.bff.cariad.digital/vehicle/v1/vehicles/{vin}/selectivestatus?jobs=activeVentilation,auxiliaryHeating,batteryChargingCare,batterySupport,charging,chargingTimers,chargingProfiles,climatisation,climatisationTimers,departureProfiles,fuelStatus,honkAndFlash,hybridCarAuxiliaryHeating,userCapabilities,departureTimers,lvBattery,readiness,measurements,oilLevel,vehicleHealthInspection,access,vehicleLights,vehicleHealthWarnings".format(
-             vin=vin.upper(),
-            ))
-      
-        _LOGGER.debug(f"{DOMAIN} - DATA From your AUDI: " + str(data))
-=======
             "https://emea.bff.cariad.digital/vehicle/v1/vehicles/{vin}/selectivestatus?jobs={jobs}".format(
                 vin=vin.upper(),
                 jobs=",".join(JOBS2QUERY)
             )
         )
->>>>>>> 219f3e03
+        _LOGGER.debug(f"{DOMAIN} - config data- {data}")
         return VehicleDataResponse(data)
 
     async def get_charger(self, vin: str):
@@ -764,7 +756,8 @@
             return True
 
         except Exception as exception:
-            _LOGGER.error("Refresh token failed: " + str(exception))
+            _
+            .error("Refresh token failed: " + str(exception))
             return False
 
     # TR/2021-12-01 updated to match behaviour of Android myAudi 4.5.0
